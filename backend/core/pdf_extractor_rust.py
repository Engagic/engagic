"""Rust PDF extractor with PyMuPDF fallback for Identity-H fonts"""

import logging
import os
import time
<<<<<<< HEAD
import requests
from typing import Dict, Optional
=======
from typing import Dict, Any
>>>>>>> 732c640c
from engagic_core import PdfExtractor
import fitz  # PyMuPDF

logger = logging.getLogger("engagic")

# Enable Rust tracing output (set RUST_LOG env var if not set)
if 'RUST_LOG' not in os.environ:
    os.environ['RUST_LOG'] = 'debug'


class RustPdfExtractor:
    """Direct wrapper around Rust PDF extractor"""

    def __init__(self):
        self._extractor = PdfExtractor()

<<<<<<< HEAD
    def extract_from_url(self, url: str) -> Dict[str, any]:
        """Extract text from PDF URL with PyMuPDF fallback
=======
    def extract_from_url(self, url: str) -> Dict[str, Any]:
        """Extract text from PDF URL
>>>>>>> 732c640c

        Returns dict with extraction results:
        {
            'success': bool,
            'text': str,
            'method': str,
            'page_count': int,
            'extraction_time': float,
            'error': str (if failed)
        }
        """
        start_time = time.time()

        try:
            result = self._extractor.extract_from_url(url)
            extraction_time = time.time() - start_time

            if result:
                logger.info(f"[Rust poppler] Extracted {result.page_count} pages, {len(result.text)} chars in {extraction_time:.2f}s")
                return {
                    'success': True,
                    'text': result.text,
                    'method': 'rust_poppler',
                    'page_count': result.page_count,
                    'extraction_time': extraction_time
                }
            else:
                logger.warning(f"[Rust poppler] Extraction failed for {url} (likely Identity-H fonts), falling back to PyMuPDF")
                return self._fallback_pymupdf(url, start_time)

        except Exception as e:
            logger.warning(f"[Rust poppler] Extraction error for {url}: {e}, falling back to PyMuPDF")
            return self._fallback_pymupdf(url, start_time)

    def extract_from_bytes(self, pdf_bytes: bytes) -> Dict[str, Any]:
        """Extract text from PDF bytes

        Returns dict with extraction results (same format as extract_from_url)
        """
        start_time = time.time()

        try:
            result = self._extractor.extract_from_bytes(pdf_bytes)
            extraction_time = time.time() - start_time

            if result:
                logger.info(f"[Rust] Extracted {result.page_count} pages, {len(result.text)} chars in {extraction_time:.2f}s")
                return {
                    'success': True,
                    'text': result.text,
                    'method': 'rust_lopdf',
                    'page_count': result.page_count,
                    'extraction_time': extraction_time
                }
            else:
                logger.warning("[Rust] Extraction from bytes failed")
                return {
                    'success': False,
                    'error': 'Extraction returned no result',
                    'extraction_time': extraction_time
                }

        except Exception as e:
            extraction_time = time.time() - start_time
            logger.error(f"[Rust] Extraction error from bytes: {e}")
            return {
                'success': False,
                'error': str(e),
                'extraction_time': extraction_time
            }

    def validate_text(self, text: str) -> bool:
        """Validate text quality"""
        return self._extractor.validate_text(text)<|MERGE_RESOLUTION|>--- conflicted
+++ resolved
@@ -3,12 +3,8 @@
 import logging
 import os
 import time
-<<<<<<< HEAD
 import requests
-from typing import Dict, Optional
-=======
 from typing import Dict, Any
->>>>>>> 732c640c
 from engagic_core import PdfExtractor
 import fitz  # PyMuPDF
 
@@ -25,13 +21,8 @@
     def __init__(self):
         self._extractor = PdfExtractor()
 
-<<<<<<< HEAD
-    def extract_from_url(self, url: str) -> Dict[str, any]:
+    def extract_from_url(self, url: str) -> Dict[str, Any]:
         """Extract text from PDF URL with PyMuPDF fallback
-=======
-    def extract_from_url(self, url: str) -> Dict[str, Any]:
-        """Extract text from PDF URL
->>>>>>> 732c640c
 
         Returns dict with extraction results:
         {
