#!/usr/bin/env python3
"""
Database viewer and editor for the new engagic database schema
Clean interface for managing cities, zipcodes, meetings, and analytics
"""

import json
from datetime import datetime
from databases import DatabaseManager
from config import config


class DatabaseViewer:
    def __init__(self):
        self.db = DatabaseManager(
            locations_db_path=config.LOCATIONS_DB_PATH,
            meetings_db_path=config.MEETINGS_DB_PATH,
            analytics_db_path=config.ANALYTICS_DB_PATH
        )

    def show_cities_table(self, limit=50):
        """Display cities table with zipcode counts"""
        with self.db.locations.get_connection() as conn:
            cursor = conn.execute("""
                SELECT c.id, c.city_name, c.state, c.city_slug, c.vendor, c.status,
                       c.county, c.created_at,
                       COUNT(z.zipcode) as zipcode_count,
                       GROUP_CONCAT(z.zipcode) as zipcodes
                FROM cities c
                LEFT JOIN zipcodes z ON c.id = z.city_id
                GROUP BY c.id
                ORDER BY c.city_name, c.state
                LIMIT ?
            """, (limit,))
            rows = cursor.fetchall()

            if not rows:
                print("No cities found.")
                return

            print(f"\n=== CITIES TABLE (showing {len(rows)}) ===")
            print(f"{'ID':<4} {'City':<20} {'State':<6} {'Slug':<20} {'Vendor':<12} {'Status':<8} {'ZIPs':<4} {'Zipcodes':<30}")
            print("-" * 110)

            for row in rows:
                zipcodes = row['zipcodes'][:30] if row['zipcodes'] else ""
                print(f"{row['id']:<4} {row['city_name'][:19]:<20} {row['state']:<6} "
                     f"{row['city_slug'][:19]:<20} {row['vendor'] or '':<12} "
                     f"{row['status']:<8} {row['zipcode_count']:<4} {zipcodes}")

    def show_zipcodes_table(self, limit=50):
        """Display zipcodes table with city information"""
        with self.db.locations.get_connection() as conn:
            cursor = conn.execute("""
                SELECT z.id, z.zipcode, z.is_primary, z.created_at,
                       c.city_name, c.state, c.city_slug
                FROM zipcodes z
                JOIN cities c ON z.city_id = c.id
                ORDER BY z.zipcode
                LIMIT ?
            """, (limit,))
            rows = cursor.fetchall()

            if not rows:
                print("No zipcodes found.")
                return

            print(f"\n=== ZIPCODES TABLE (showing {len(rows)}) ===")
            print(f"{'ID':<4} {'Zipcode':<8} {'Primary':<8} {'City':<20} {'State':<6} {'Slug':<20} {'Created':<12}")
            print("-" * 85)

            for row in rows:
                primary = "YES" if row['is_primary'] else "NO"
                created = row['created_at'][:10] if row['created_at'] else ""
                print(f"{row['id']:<4} {row['zipcode']:<8} {primary:<8} "
                     f"{row['city_name'][:19]:<20} {row['state']:<6} "
                     f"{row['city_slug'][:19]:<20} {created:<12}")

    def show_meetings_table(self, limit=20):
        """Display meetings table with city information"""
<<<<<<< HEAD
=======
        # First get meetings with summaries
>>>>>>> 2271675c
        with self.db.meetings.get_connection() as conn:
            cursor = conn.execute("""
                SELECT id, meeting_name, meeting_date, packet_url, city_slug,
                       processed_summary IS NOT NULL as has_summary,
                       processed_summary,
                       created_at, last_accessed
                FROM meetings
                ORDER BY created_at DESC
                LIMIT ?
            """, (limit,))
            meetings = cursor.fetchall()
        
        # Then get city info for each meeting
        rows = []
        for meeting in meetings:
            city_info = self.db.get_city_by_slug(meeting['city_slug'])
            if city_info:
                row = dict(meeting)
                row['city_name'] = city_info['city_name']
                row['state'] = city_info['state']
                row['vendor'] = city_info.get('vendor', '')
                rows.append(row)
            else:
                # Include meeting even if city not found
                row = dict(meeting)
                row['city_name'] = 'Unknown'
                row['state'] = ''
                row['vendor'] = ''
                rows.append(row)

        if not rows:
            print("No meetings found.")
            return

        print(f"\n=== MEETINGS TABLE (last {len(rows)}) ===")
        print(f"{'ID':<4} {'City':<20} {'Meeting':<25} {'Date':<12} {'Summary':<8} {'Created':<12}")
        print("-" * 90)

        for row in rows:
            meeting_name = row['meeting_name'][:24] if row['meeting_name'] else "Unknown"
            meeting_date = row['meeting_date'][:10] if row['meeting_date'] else ""
            has_summary = "YES" if row['has_summary'] else "NO"
            created = row['created_at'][:10] if row['created_at'] else ""
            packet_url = row["packet_url"] if row["packet_url"] else ""
            print(f"{row['id']:<4} {row['city_name'][:19]:<20} {meeting_name:<25} "
                 f"{meeting_date:<12} {has_summary:<8} {created:<12} {packet_url}")
            
            # Display full summary if available
            if row['processed_summary']:
                print("\n    Summary:")
                print("    " + "-" * 80)
                # Split summary into lines and indent
                summary_lines = row['processed_summary'].split('\n')
                for line in summary_lines:
                    print(f"    {line}")
                print("    " + "-" * 80 + "\n")

    def show_usage_metrics(self, limit=20):
        """Display recent usage metrics"""
<<<<<<< HEAD
=======
        # Get usage metrics first
>>>>>>> 2271675c
        with self.db.analytics.get_connection() as conn:
            cursor = conn.execute("""
                SELECT id, search_query, search_type, city_slug, zipcode, created_at
                FROM usage_metrics
                ORDER BY created_at DESC
                LIMIT ?
            """, (limit,))
            metrics = cursor.fetchall()
        
        # Then get city info for each metric
        rows = []
        for metric in metrics:
            row = dict(metric)
            if metric['city_slug']:
                city_info = self.db.get_city_by_slug(metric['city_slug'])
                if city_info:
                    row['city_name'] = city_info['city_name']
                    row['state'] = city_info['state']
                else:
                    row['city_name'] = 'Unknown'
                    row['state'] = ''
            else:
                row['city_name'] = None
                row['state'] = None
            rows.append(row)

        if not rows:
            print("No usage metrics found.")
            return

        print(f"\n=== USAGE METRICS (last {len(rows)}) ===")
        print(f"{'ID':<4} {'Query':<20} {'Type':<12} {'City Found':<20} {'When':<12}")
        print("-" * 75)

        for row in rows:
            query = row['search_query'][:19] if row['search_query'] else ""
            city_found = row['city_name'][:19] if row['city_name'] else "Not Found"
            when = row['created_at'][:10] if row['created_at'] else ""
            print(f"{row['id']:<4} {query:<20} {row['search_type']:<12} {city_found:<20} {when:<12}")

    def add_city(self):
        """Interactive city addition"""
        print("\n=== ADD NEW CITY ===")
        city_name = input("City name: ").strip()
        if not city_name:
            print("City name required")
            return False

        state = input("State (2-letter code): ").strip().upper()
        if len(state) != 2:
            print("State must be 2-letter code (e.g., CA)")
            return False

        city_slug = input("City slug (vendor-specific): ").strip()
        if not city_slug:
            print("City slug required")
            return False

        vendor = input("Vendor (primegov/civicclerk/etc): ").strip()
        county = input("County (optional): ").strip() or None

        zipcodes_input = input("Zipcodes (comma-separated, optional): ").strip()
        zipcodes = [z.strip() for z in zipcodes_input.split(",")] if zipcodes_input else []

        try:
            city_id = self.db.add_city(city_name, state, city_slug, vendor, county, zipcodes)
            print(f"Added city '{city_name}, {state}' with ID {city_id}")
            if zipcodes:
                print(f"   Added {len(zipcodes)} zipcodes: {', '.join(zipcodes)}")
            return True
        except Exception as e:
            print(f"Error adding city: {e}")
            return False

    def add_zipcode_to_city(self):
        """Add zipcode to existing city"""
        print("\n=== ADD ZIPCODE TO CITY ===")
        self.show_cities_table(20)
        
        city_id = input("Enter city ID: ").strip()
        if not city_id.isdigit():
            print("Invalid city ID")
            return False

        zipcode = input("Enter zipcode: ").strip()
        if not zipcode.isdigit() or len(zipcode) != 5:
            print("Invalid zipcode format")
            return False

        is_primary = input("Is this the primary zipcode? (y/N): ").strip().lower() == 'y'

        try:
            with self.db.locations.get_connection() as conn:
                cursor = conn.cursor()
                cursor.execute("""
                    INSERT INTO zipcodes (zipcode, city_id, is_primary)
                    VALUES (?, ?, ?)
                """, (zipcode, int(city_id), is_primary))
                conn.commit()
                print(f"Added zipcode {zipcode} to city ID {city_id}")
                return True
        except Exception as e:
            print(f"Error adding zipcode: {e}")
            return False

    def update_city(self):
        """Update city information"""
        print("\n=== UPDATE CITY ===")
        self.show_cities_table(20)
        
        city_id = input("Enter city ID to update: ").strip()
        if not city_id.isdigit():
            print("Invalid city ID")
            return False

        field = input("Field to update (city_name/state/city_slug/vendor/status/county): ").strip()
        valid_fields = ['city_name', 'state', 'city_slug', 'vendor', 'status', 'county']
        
        if field not in valid_fields:
            print(f"Invalid field. Valid: {', '.join(valid_fields)}")
            return False

        new_value = input(f"New value for {field}: ").strip()

        try:
            with self.db.locations.get_connection() as conn:
                cursor = conn.cursor()
                cursor.execute(f"""
                    UPDATE cities SET {field} = ?, updated_at = CURRENT_TIMESTAMP 
                    WHERE id = ?
                """, (new_value, int(city_id)))
                
                if cursor.rowcount == 0:
                    print(f"No city found with ID {city_id}")
                    return False
                
                conn.commit()
                print(f"Updated city {city_id}: {field} = '{new_value}'")
                return True
        except Exception as e:
            print(f"Error updating city: {e}")
            return False

    def delete_city(self):
        """Delete city and all related data"""
        print("\n=== DELETE CITY ===")
        self.show_cities_table(20)
        
        city_id = input("Enter city ID to delete: ").strip()
        if not city_id.isdigit():
            print("Invalid city ID")
            return False

        # Show what will be deleted
        with self.db.locations.get_connection() as conn:
            cursor = conn.cursor()
            cursor.execute("SELECT city_name, state FROM cities WHERE id = ?", (int(city_id),))
            city_row = cursor.fetchone()
            if not city_row:
                print(f"No city found with ID {city_id}")
                return False

            cursor.execute("SELECT COUNT(*) as count FROM zipcodes WHERE city_id = ?", (int(city_id),))
            zipcode_count = cursor.fetchone()['count']
            
            # Get city_slug for cross-database operations
            cursor.execute("SELECT city_slug FROM cities WHERE id = ?", (int(city_id),))
            city_slug_row = cursor.fetchone()
            city_slug = city_slug_row['city_slug'] if city_slug_row else None
        
        # Count meetings in meetings database
        meeting_count = 0
        if city_slug:
            with self.db.meetings.get_connection() as conn:
                cursor = conn.execute("SELECT COUNT(*) as count FROM meetings WHERE city_slug = ?", (city_slug,))
                meeting_count = cursor.fetchone()['count']

        print(f"\nWARNING: This will delete:")
        print(f"   City: {city_row['city_name']}, {city_row['state']}")
        print(f"   {zipcode_count} zipcodes")
        print(f"   {meeting_count} meetings")

        confirm = input("\nAre you sure? Type 'DELETE' to confirm: ").strip()
        if confirm != "DELETE":
            print("Cancelled")
            return False

        try:
<<<<<<< HEAD
=======
            # Delete from analytics database
            if city_slug:
                with self.db.analytics.get_connection() as conn:
                    cursor = conn.cursor()
                    cursor.execute("DELETE FROM usage_metrics WHERE city_slug = ?", (city_slug,))
                    conn.commit()
                
                # Delete from meetings database
                with self.db.meetings.get_connection() as conn:
                    cursor = conn.cursor()
                    cursor.execute("DELETE FROM meetings WHERE city_slug = ?", (city_slug,))
                    conn.commit()
            
            # Delete from locations database (zipcodes and city)
>>>>>>> 2271675c
            with self.db.locations.get_connection() as conn:
                cursor = conn.cursor()
                cursor.execute("DELETE FROM zipcodes WHERE city_id = ?", (int(city_id),))
                cursor.execute("DELETE FROM cities WHERE id = ?", (int(city_id),))
                conn.commit()
            
            print(f"Deleted city and all related data")
            return True
        except Exception as e:
            print(f"Error deleting city: {e}")
            return False

    def search_database(self):
        """Search across all tables"""
        print("\n=== SEARCH DATABASE ===")
        query = input("Search for: ").strip()
        if not query:
            print("Search query required")
            return

        print(f"\nSearching for '{query}'...")

        results = []
        
        # Search cities in locations database
        with self.db.locations.get_connection() as conn:
            cursor = conn.cursor()
            cursor.execute("""
                SELECT 'CITY' as type, id, city_name || ', ' || state as name, city_slug, vendor
                FROM cities 
                WHERE city_name LIKE ? OR state LIKE ? OR city_slug LIKE ? OR vendor LIKE ?
            """, (f"%{query}%", f"%{query}%", f"%{query}%", f"%{query}%"))
            results.extend(cursor.fetchall())
            
            # Search zipcodes
            cursor.execute("""
                SELECT 'ZIPCODE' as type, z.id, z.zipcode as name, 
                       c.city_name || ', ' || c.state as city_info, c.vendor
                FROM zipcodes z
                JOIN cities c ON z.city_id = c.id
                WHERE z.zipcode LIKE ?
            """, (f"%{query}%",))
            zipcode_results = cursor.fetchall()
            # Convert to expected format
            for row in zipcode_results:
                results.append({
                    'type': row['type'],
                    'id': row['id'],
                    'name': row['name'],
                    'city_slug': row['city_info'],
                    'vendor': row['vendor']
                })
        
        # Search meetings in meetings database
        with self.db.meetings.get_connection() as conn:
            cursor = conn.cursor()
            cursor.execute("""
                SELECT 'MEETING' as type, id, meeting_name as name,
                       city_slug, meeting_date as vendor
                FROM meetings
                WHERE meeting_name LIKE ?
            """, (f"%{query}%",))
            meeting_results = cursor.fetchall()
            
            # Get city info for each meeting
            for row in meeting_results:
                city_info = self.db.get_city_by_slug(row['city_slug'])
                if city_info:
                    city_display = f"{city_info['city_name']}, {city_info['state']}"
                else:
                    city_display = row['city_slug']
                results.append({
                    'type': row['type'],
                    'id': row['id'],
                    'name': row['name'],
                    'city_slug': city_display,
                    'vendor': row['vendor']
                })

            if not results:
                print("No results found")
                return

            print(f"\nFound {len(results)} results:")
            print(f"{'Type':<8} {'ID':<4} {'Name':<30} {'City/Info':<25} {'Extra':<15}")
            print("-" * 85)
            
            for result in results:
                print(f"{result['type']:<8} {result['id']:<4} {str(result['name'])[:29]:<30} "
                     f"{str(result['city_slug'])[:24]:<25} {str(result['vendor'] or '')[:14]:<15}")

    def show_statistics(self):
        """Show database statistics"""
        stats = self.db.get_cache_stats()
        
        print("\n=== DATABASE STATISTICS ===")
        print(f"Cities:              {stats.get('cities_count', 0)}")
        print(f"Total meetings:      {stats.get('meetings_count', 0)}")
        print(f"Processed meetings:  {stats.get('processed_count', 0)}")
        print(f"Recent activity:     {stats.get('recent_activity', 0)} (7 days)")
        
        # Additional stats from locations database
        with self.db.locations.get_connection() as conn:
            cursor = conn.cursor()
            
            cursor.execute("SELECT COUNT(*) as count FROM zipcodes")
            zipcode_count = cursor.fetchone()['count']
            
            cursor.execute("SELECT COUNT(DISTINCT vendor) as count FROM cities WHERE vendor IS NOT NULL")
            vendor_count = cursor.fetchone()['count']
            
            cursor.execute("SELECT vendor, COUNT(*) as count FROM cities WHERE vendor IS NOT NULL GROUP BY vendor ORDER BY count DESC")
            vendor_breakdown = cursor.fetchall()
        
        # Stats from analytics database
        with self.db.analytics.get_connection() as conn:
            cursor = conn.cursor()
            cursor.execute("SELECT COUNT(*) as count FROM usage_metrics")
            search_count = cursor.fetchone()['count']

        print(f"Zipcodes:            {zipcode_count}")
        print(f"Vendors:             {vendor_count}")
        print(f"Total searches:      {search_count}")
        
        if vendor_breakdown:
            print(f"\nVendor breakdown:")
            for vendor in vendor_breakdown:
                print(f"  {vendor['vendor']}: {vendor['count']} cities")


def main():
    viewer = DatabaseViewer()

    while True:
        print("\n" + "=" * 60)
        print("ENGAGIC DATABASE VIEWER v2.0")
        print("=" * 60)
        print("View Data:")
        print("  1. Cities")
        print("  2. Zipcodes") 
        print("  3. Meetings")
        print("  4. Usage metrics")
        print("  5. Statistics")
        print("\nEdit Data:")
        print("  6. Add city")
        print("  7. Add zipcode to city")
        print("  8. Update city")
        print("  9. Delete city")
        print("\nOther:")
        print("  10. Search database")
        print("  11. Exit")

        choice = input("\nChoice (1-11): ").strip()

        if choice == "1":
            limit = input("How many cities? (default 50): ").strip()
            limit = int(limit) if limit.isdigit() else 50
            viewer.show_cities_table(limit)

        elif choice == "2":
            limit = input("How many zipcodes? (default 50): ").strip()
            limit = int(limit) if limit.isdigit() else 50
            viewer.show_zipcodes_table(limit)

        elif choice == "3":
            limit = input("How many meetings? (default 20): ").strip()
            limit = int(limit) if limit.isdigit() else 20
            viewer.show_meetings_table(limit)

        elif choice == "4":
            limit = input("How many metrics? (default 20): ").strip()
            limit = int(limit) if limit.isdigit() else 20
            viewer.show_usage_metrics(limit)

        elif choice == "5":
            viewer.show_statistics()

        elif choice == "6":
            viewer.add_city()

        elif choice == "7":
            viewer.add_zipcode_to_city()

        elif choice == "8":
            viewer.update_city()

        elif choice == "9":
            viewer.delete_city()

        elif choice == "10":
            viewer.search_database()

        elif choice == "11":
            print("Goodbye!")
            break

        else:
            print("Invalid choice. Please enter 1-11.")


if __name__ == "__main__":
    main()<|MERGE_RESOLUTION|>--- conflicted
+++ resolved
@@ -78,10 +78,6 @@
 
     def show_meetings_table(self, limit=20):
         """Display meetings table with city information"""
-<<<<<<< HEAD
-=======
-        # First get meetings with summaries
->>>>>>> 2271675c
         with self.db.meetings.get_connection() as conn:
             cursor = conn.execute("""
                 SELECT id, meeting_name, meeting_date, packet_url, city_slug,
@@ -141,10 +137,6 @@
 
     def show_usage_metrics(self, limit=20):
         """Display recent usage metrics"""
-<<<<<<< HEAD
-=======
-        # Get usage metrics first
->>>>>>> 2271675c
         with self.db.analytics.get_connection() as conn:
             cursor = conn.execute("""
                 SELECT id, search_query, search_type, city_slug, zipcode, created_at
@@ -333,23 +325,6 @@
             return False
 
         try:
-<<<<<<< HEAD
-=======
-            # Delete from analytics database
-            if city_slug:
-                with self.db.analytics.get_connection() as conn:
-                    cursor = conn.cursor()
-                    cursor.execute("DELETE FROM usage_metrics WHERE city_slug = ?", (city_slug,))
-                    conn.commit()
-                
-                # Delete from meetings database
-                with self.db.meetings.get_connection() as conn:
-                    cursor = conn.cursor()
-                    cursor.execute("DELETE FROM meetings WHERE city_slug = ?", (city_slug,))
-                    conn.commit()
-            
-            # Delete from locations database (zipcodes and city)
->>>>>>> 2271675c
             with self.db.locations.get_connection() as conn:
                 cursor = conn.cursor()
                 cursor.execute("DELETE FROM zipcodes WHERE city_id = ?", (int(city_id),))
