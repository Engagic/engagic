import re
import requests
import logging
import json
import os
from urllib.parse import urlencode, urljoin, urlparse, parse_qs
from bs4 import BeautifulSoup
<<<<<<< HEAD
from datetime import datetime
=======
from datetime import datetime, timedelta
from pdf_scraper_utils import deep_scrape_pdfs
>>>>>>> 2271675c

logger = logging.getLogger("engagic")

# Polite scraping headers
DEFAULT_HEADERS = {
    'User-Agent': 'Engagic/1.0 (Civic Engagement Bot; Engagic Is For The People)',
    'Accept': 'application/json, text/html, application/xhtml+xml, application/xml;q=0.9, */*;q=0.8',
    'Accept-Language': 'en-US,en;q=0.5',
    'Accept-Encoding': 'gzip, deflate',
    'Connection': 'keep-alive',
    'Upgrade-Insecure-Requests': '1'
}

class PrimeGovAdapter:
    def __init__(self, city_slug: str):
        if not city_slug:
            raise ValueError("city_slug required, e.g. 'cityofpaloalto'")
        self.slug = city_slug
        self.base = f"https://{self.slug}.primegov.com"
        logger.info(f"Initialized PrimeGov adapter for {city_slug}")

    def _packet_url(self, doc):
        q = urlencode(
            {
                "meetingTemplateId": doc["templateId"],
                "compileOutputType": doc["compileOutputType"],
            }
        )
        return f"https://{self.slug}.primegov.com/Public/CompiledDocument?{q}"

    def upcoming_packets(self):
        try:
            logger.debug(f"Fetching upcoming meetings from PrimeGov for {self.slug}")
            resp = requests.get(
                f"{self.base}/api/v2/PublicPortal/ListUpcomingMeetings", 
                headers=DEFAULT_HEADERS,
                timeout=30
            )
            resp.raise_for_status()
            meetings = resp.json()
            logger.info(f"Retrieved {len(meetings)} meetings from PrimeGov for {self.slug}")
        except Exception as e:
            logger.error(f"Failed to fetch PrimeGov meetings for {self.slug}: {e}")
            raise
            
        for mtg in meetings:
            pkt = next(
                (d for d in mtg["documentList"] if "Packet" in d["templateName"]), None
            )
            if not pkt:
                continue

            yield {
                "meeting_id": mtg["id"],
                "title": mtg.get("title", ""),
                "start": mtg.get("dateTime", ""),
                "packet_url": self._packet_url(pkt),
            }

class CivicClerkAdapter:
    def __init__(self, city_slug: str):
        if not city_slug:
            raise ValueError("city_slug required, e.g. 'montpelliervt'")
        self.slug = city_slug
        self.base = f"https://{self.slug}.api.civicclerk.com"
        logger.info(f"Initialized CivicClerk adapter for {city_slug}")

    def _packet_url(self, doc):
        return f"https://{self.slug}.api.civicclerk.com/v1/Meetings/GetMeetingFileStream(fileId={doc['fileId']},plainText=false)"

    def upcoming_packets(self):
        try:
            logger.debug(f"Fetching upcoming meetings from CivicClerk for {self.slug}")
            current_date = datetime.now().strftime("%Y-%m-%dT%H:%M:%S.%fZ")[:-3] + "Z"
            params = {
                "$filter": f"startDateTime gt {current_date}",
                "$orderby": "startDateTime asc, eventName asc",
            }
            response = requests.get(f"{self.base}/v1/Events", params=params, headers=DEFAULT_HEADERS, timeout=30)
            response.raise_for_status()
            data = response.json()
            meetings = data.get("value", [])
            logger.info(f"Retrieved {len(meetings)} meetings from CivicClerk for {self.slug}")
        except Exception as e:
            logger.error(f"Failed to fetch CivicClerk meetings for {self.slug}: {e}")
            raise
            
        for mtg in meetings:
            pkt = next(
                (
                    d
                    for d in mtg.get("publishedFiles", [])
                    if d.get("type") == "Agenda Packet"
                ),
                None,
            )
            if not pkt:
                continue

            yield {
                "meeting_id": mtg["id"],
                "title": mtg.get("eventName", ""),
                "start": mtg.get("startDateTime", ""),
                "packet_url": self._packet_url(pkt),
            }

class GranicusAdapter:
    def __init__(self, city_slug: str):
        self.slug = city_slug
        self.base = f"https://{self.slug}.granicus.com"
        self.view_ids_file = "granicus_view_ids.json"
        
        # Load existing view_id mappings
        view_id_mappings = self._load_view_id_mappings()
        
        # Check if we already have a view_id for this base URL
        if self.base in view_id_mappings:
            self.view_id = view_id_mappings[self.base]
            logger.info(f"Found cached view_id {self.view_id} for {self.base}")
        else:
            # Discover and cache the view_id
            self.view_id = self._discover_view_id(self.base)
            view_id_mappings[self.base] = self.view_id
            self._save_view_id_mappings(view_id_mappings)
            logger.info(f"Discovered and cached view_id {self.view_id} for {self.base}")
        
        # Build the list URL
        self.list_url = f"{self.base}/ViewPublisher.php?view_id={self.view_id}"
        logger.info(f"{self.slug}: using view_id={self.view_id}  list_url={self.list_url}")

    def upcoming_packets(self):
        soup = self._fetch_dom(self.list_url)
        
        # Find the "Upcoming Events" section
        upcoming_header = soup.find("h2", string="Upcoming Events")
        if not upcoming_header:
            logger.warning(f"No 'Upcoming Events' section found for {self.slug}")
            return
        
        # Find the table that follows the "Upcoming Events" header
        upcoming_table = None
        for sibling in upcoming_header.find_next_siblings():
            if sibling.name == "table":
                upcoming_table = sibling
                break
            # Stop if we hit the archive section
            if sibling.name == "div" and sibling.get("class") == ["archive"]:
                break
        
        if not upcoming_table:
            logger.warning(f"No upcoming events table found for {self.slug}")
            return
        
        logger.info(f"Processing upcoming events table for {self.slug}")
        
        # Only process agenda links within the upcoming events table
        for a in upcoming_table.select("a"):
            if a.string and "Agenda" in a.string:      # human-visible "Agenda"
                href = a.get("href", "")
                if not href:
                    continue
                    
                agenda_url = self._absolute(href)
                
                row = a.find_parent("tr")
                if not row:
                    continue
                cells = row.find_all("td")
                if len(cells) < 2:
                    continue
                title = cells[0].get_text(" ", strip=True)
                start = cells[1].get_text(" ", strip=True)
                
                # Check if this is a direct PDF link
                if ".pdf" in agenda_url.lower() or "GeneratedAgenda.ashx" in agenda_url:
                    # Direct PDF link
                    logger.debug(f"Found direct PDF link for {title}: {agenda_url}")
                    yield {
                        "meeting_id": self._clip_or_event_id(agenda_url),
                        "title": title,
                        "start": self._normalize_date(start),
                        "packet_url": agenda_url,  # Single PDF
                    }
                elif "AgendaViewer.php" in agenda_url:
                    # AgendaViewer page - need to extract PDFs
                    try:
                        pdf_urls = self._extract_pdfs_from_agenda(agenda_url)
                        if pdf_urls:
                            logger.info(f"Found {len(pdf_urls)} PDFs for meeting: {title}")
                            yield {
                                "meeting_id": self._clip_or_event_id(agenda_url),
                                "title": title,
                                "start": self._normalize_date(start),
                                "packet_url": pdf_urls,  # List of PDFs
                            }
                        else:
                            logger.debug(f"No PDFs found for meeting: {title}, skipping")
                    except Exception as e:
                        logger.debug(f"Could not extract PDFs for {title}, moving on: {e}")
                        continue
                else:
                    logger.debug(f"Skipping non-PDF/non-AgendaViewer link: {agenda_url}")

    def _discover_view_id(self, url):
        """Brute force discover the view_id by testing a range of IDs"""
        tentative = f"{url}/ViewPublisher.php?view_id="
        logger.info(f"Discovering view_id for {url}")
        
        current_year = str(datetime.now().year)
        
        # Test an expanded range up to 100!
        for i in range(1, 101):
            try:
                response = requests.get(f"{tentative}{i}", headers=DEFAULT_HEADERS, timeout=30)
                if response.status_code == 200:
                    # Check if the response contains actual meeting data AND current year
                    if ("ViewPublisher" in response.text and 
                        ("Meeting" in response.text or "Agenda" in response.text) and
                        current_year in response.text):
                        logger.info(f"Found valid view_id {i} for {url} (contains {current_year} data)")
                        return i
            except Exception as e:
                logger.debug(f"Error testing view_id {i} for {url}: {e}")
                continue
<<<<<<< HEAD
        
        # If we couldn't find one with current year, try again without year check
        logger.warning(f"No view_id found with {current_year} data, trying without year filter...")
        for i in range(1, 101):
            try:
                response = requests.get(f"{tentative}{i}", headers=DEFAULT_HEADERS, timeout=30)
                if response.status_code == 200:
                    if "ViewPublisher" in response.text and ("Meeting" in response.text or "Agenda" in response.text):
                        logger.warning(f"Found view_id {i} for {url} (but no {current_year} data - might be stale)")
                        return i
            except Exception as e:
                logger.debug(f"Error testing view_id {i} for {url}: {e}")
                continue
        
=======
>>>>>>> 2271675c
        # If we get here, no valid view_id was found
        raise ValueError(f"Could not discover view_id for {url} in range 1-100")

    def _load_view_id_mappings(self):
        """Load existing view_id mappings from JSON file"""
        if os.path.exists(self.view_ids_file):
            try:
                with open(self.view_ids_file, 'r') as f:
                    return json.load(f)
            except Exception as e:
                logger.warning(f"Failed to load view_id mappings: {e}")
        return {}
    
    def _save_view_id_mappings(self, mappings):
        """Save view_id mappings to JSON file"""
        try:
            with open(self.view_ids_file, 'w') as f:
                json.dump(mappings, f, indent=2)
        except Exception as e:
            logger.error(f"Failed to save view_id mappings: {e}")

    @staticmethod
    def _clip_or_event_id(url: str) -> str:
        qs = parse_qs(urlparse(url).query)
        return qs.get("clip_id", qs.get("event_id", [""]))[0]

    def _fetch_dom(self, url: str) -> BeautifulSoup:
        logger.debug(f"GET {url}")
        r = requests.get(url, headers=DEFAULT_HEADERS, timeout=30)
        r.raise_for_status()
        return BeautifulSoup(r.text, "lxml")

    def _absolute(self, href: str) -> str:
        if href.startswith("//"):
            return "https:" + href
        elif href.startswith("http"):
            return href
        else:
            return urljoin(self.base + "/", href)

    @staticmethod
    def _normalize_date(raw: str) -> str:
        # Leave strictly textual parsing to downstream code;
        # just collapse whitespace here.
        return re.sub(r"\s+", " ", raw).strip()
    
    def _extract_pdfs_from_agenda(self, agenda_viewer_url):
        """Extract PDF URLs from the AgendaViewer page AND parse embedded PDFs"""
        pdf_urls = []
        
        try:
            # First, get the AgendaViewer page
            soup = self._fetch_dom(agenda_viewer_url)
        except Exception as e:
            logger.debug(f"Could not fetch agenda viewer page {agenda_viewer_url}: {e}")
            return []
        
        # Look for direct PDF links on the page
        for a in soup.select("a"):
            href = a.get("href", "")
            # Look for GeneratedAgenda.ashx or similar PDF endpoints
            if "GeneratedAgenda.ashx" in href or ".pdf" in href.lower():
                pdf_url = self._absolute(href)
                
                # Check if the PDF URL is valid before trying to parse it
                try:
                    resp = requests.head(pdf_url, headers=DEFAULT_HEADERS, timeout=10, allow_redirects=True)
                    if resp.status_code != 200:
                        logger.debug(f"PDF URL returned {resp.status_code}, skipping: {pdf_url}")
                        continue
                except Exception as e:
                    logger.debug(f"Failed to check PDF URL {pdf_url}: {e}")
                    continue
                
                logger.debug(f"Found valid PDF: {pdf_url}")
                
                # Now parse this PDF for embedded links
                try:
                    embedded_pdfs = self._extract_embedded_pdfs(pdf_url)
                    if embedded_pdfs:
                        logger.info(f"Found {len(embedded_pdfs)} embedded PDFs in {pdf_url}")
                        pdf_urls.extend(embedded_pdfs)
                    else:
                        # If no embedded PDFs, include the main PDF
                        logger.debug(f"No embedded PDFs found, using main PDF: {pdf_url}")
                        pdf_urls.append(pdf_url)
                except Exception as e:
                    logger.debug(f"Could not extract embedded PDFs from {pdf_url}: {e}")
                    # Still include the main PDF even if we couldn't parse it
                    pdf_urls.append(pdf_url)
        
        return pdf_urls
    
    def _extract_embedded_pdfs(self, pdf_url):
        """Download PDF and extract embedded PDF links from it"""
        try:
            import tempfile
            import fitz  # PyMuPDF
            
            logger.info(f"Downloading PDF to extract embedded links: {pdf_url}")
            
            # Download the PDF
            resp = requests.get(pdf_url, headers=DEFAULT_HEADERS, timeout=60)
            resp.raise_for_status()
            
            # Save to temp file and parse
            with tempfile.NamedTemporaryFile(suffix=".pdf", delete=False) as tmp:
                tmp.write(resp.content)
                tmp_path = tmp.name
            
            try:
                # Open with PyMuPDF
                doc = fitz.open(tmp_path)
                embedded_urls = []
                
                # Search all pages for clickable links
                for page_num in range(len(doc)):
                    page = doc[page_num]
                    links = page.get_links()
                    
                    for link in links:
                        if link.get("kind") == fitz.LINK_URI:
                            uri = link.get("uri", "")
                            
                            # Look for ANY PDF links (not just Legistar)
                            if ".pdf" in uri.lower():
                                # Get the text around this link to check if it's minutes
                                link_rect = link.get("from")
                                if link_rect:
                                    # Extract text near the link
                                    text_near_link = page.get_textbox(link_rect)
                                    if text_near_link and "minute" in text_near_link.lower():
                                        logger.debug(f"Skipping minutes PDF based on link text: {uri}")
                                        continue
                                
                                logger.debug(f"Found embedded PDF on page {page_num + 1}: {uri}")
                                embedded_urls.append(uri)
                
                doc.close()
                
                logger.info(f"Extracted {len(embedded_urls)} embedded PDFs from {pdf_url}")
                return embedded_urls
                
            finally:
                # Clean up temp file
                import os
                if os.path.exists(tmp_path):
                    os.unlink(tmp_path)
                    
        except ImportError:
            logger.error("PyMuPDF (fitz) not installed. Run: pip install PyMuPDF")
            return []
        except Exception as e:
            logger.error(f"Failed to extract embedded PDFs from {pdf_url}: {e}")
            return []

class LegistarAdapter:
    def __init__(self, city_slug: str):
        self.city_slug = city_slug
        self.base = f"https://{city_slug}.legistar.com"
        
    def all_meetings(self):
        """Get ALL meetings (with and without packets) for display to users"""
        # Get calendar HTML
        resp = requests.get(f"{self.base}/Calendar.aspx", headers=DEFAULT_HEADERS, timeout=30)
        
        # Parse that deeply nested Legistar table from hell
        soup = BeautifulSoup(resp.text, 'html.parser')
        
        # Find ALL meeting rows
        all_rows = soup.find_all('tr')
        meetings_found = []
        
        logger.info(f"Scanning {len(all_rows)} table rows for all meetings...")
        
        for row in all_rows:
            # Skip empty or header rows
            if not row.find_all('td'):
                continue
                
            meeting_data = self._extract_meeting_from_row(row)
            if meeting_data:
                meetings_found.append(meeting_data)
                yield meeting_data
        
        logger.info(f"Found {len(meetings_found)} total meetings")
    
    def upcoming_packets(self):
        """Get only meetings with packets (for backward compatibility)"""
        # Get all meetings and filter for ones with packets
        for meeting in self.all_meetings():
            if meeting.get('packet_url'):
                yield meeting
    
    def _extract_meeting_from_row(self, row):
        """Extract meeting data from a table row, return None if not a meeting row"""
        try:
            # Look for meeting title link (various patterns Legistar uses)
            title_link = row.find('a', id=re.compile(r'(hypBody|hypMeeting|hypTitle|hypName)'))
            if not title_link:
                return None
                
            title = title_link.text.strip()
            if not title or title in ['Meeting', 'Event']:
                return None
            
            # Extract meeting ID from title link if possible
            meeting_id = None
            meeting_detail_url = None
            title_href = title_link.get('href', '')
            if title_href:
                params = dict(re.findall(r'(\w+)=([^&]+)', title_href))
                meeting_id = params.get('ID')
                
                # Store the MeetingDetail.aspx URL for deep scraping
                if 'MeetingDetail.aspx' in title_href:
                    if title_href.startswith('MeetingDetail.aspx'):
                        meeting_detail_url = f"{self.base}/{title_href}"
                    else:
                        meeting_detail_url = title_href
            
            # ALSO look for "Meeting details" links in the same row (SOLDIER DISCOVERY!)
            if not meeting_detail_url:
                detail_links = row.find_all('a', href=re.compile(r'MeetingDetail\.aspx'))
                for detail_link in detail_links:
                    detail_href = detail_link.get('href', '')
                    if detail_href:
                        # Extract meeting ID from detail link (more reliable)
                        detail_params = dict(re.findall(r'(\w+)=([^&]+)', detail_href))
                        if detail_params.get('ID'):
                            meeting_id = detail_params.get('ID')
                        
                        # Store detail URL
                        if detail_href.startswith('MeetingDetail.aspx'):
                            meeting_detail_url = f"{self.base}/{detail_href}"
                        else:
                            meeting_detail_url = detail_href
                        break
            
            # Look for date in the row
            date = None
            date_cells = row.find_all('td')
            for cell in date_cells:
                cell_text = cell.text.strip()
                # Look for date patterns
                if re.search(r'\d{1,2}/\d{1,2}/\d{4}', cell_text):
                    date = cell_text
                    break
            
            # Check for agenda packet link in this row
            packet_url = None
            packet_link = row.find('a', id=re.compile(r'hypAgendaPacket'))
            
            if packet_link and packet_link.get('href') and 'Not available' not in packet_link.text:
                packet_href = packet_link['href']
                
                # Extract IDs from packet URL for more reliable meeting_id
                packet_params = dict(re.findall(r'(\w+)=([^&]+)', packet_href))
                if packet_params.get('ID'):
                    meeting_id = packet_params.get('ID')
                
                # Construct full packet URL
                if packet_href.startswith('View.ashx'):
                    packet_url = f"{self.base}/{packet_href}"
                else:
                    packet_url = packet_href
            
            # If no direct packet but we have a meeting detail URL, perform deep scraping immediately
            if not packet_url and meeting_detail_url:
                logger.debug(f"Meeting {title} has detail URL - performing deep scrape immediately")
                pdf_urls = self._deep_scrape_meeting_attachments(meeting_detail_url)
                if pdf_urls:
                    # Return the list of PDF URLs directly
                    packet_url = pdf_urls
                    logger.debug(f"Deep scrape found {len(pdf_urls)} PDFs for meeting {title}")
                else:
                    logger.debug(f"Deep scrape found no PDFs for meeting {title}")
            
            # Generate a meeting_id if we don't have one
            if not meeting_id:
                # Use a hash of title + date as fallback ID
                import hashlib
                id_string = f"{title}_{date or 'no_date'}"
                meeting_id = hashlib.md5(id_string.encode()).hexdigest()[:8]
            
            return {
                'meeting_id': meeting_id,
                'title': title,
                'start': date,
                'packet_url': packet_url,  # Will be None, string URL, or list of URLs
                'meeting_detail_url': meeting_detail_url,  # For debugging
                'has_packet': packet_url is not None
            }
            
        except Exception as e:
            logger.debug(f"Error extracting meeting from row: {e}")
            return None
    
    def _deep_scrape_meeting_attachments(self, meeting_detail_url):
        """Recursively scrape all PDF attachments from a meeting detail page"""
        pdf_urls = []
        
        try:
            # Get the meeting detail page
            resp = requests.get(meeting_detail_url, headers=DEFAULT_HEADERS, timeout=30)
            resp.raise_for_status()
            
            soup = BeautifulSoup(resp.text, 'html.parser')
            
            # FIRST: Check for direct View.ashx PDFs on the meeting detail page
            direct_view_links = soup.find_all('a', href=re.compile(r'View\.ashx'))
            for view_link in direct_view_links:
                view_href = view_link.get('href')
                if not view_href:
                    continue
                
                # Construct full PDF URL
                if view_href.startswith('View.ashx'):
                    pdf_url = f"{self.base}/{view_href}"
                else:
                    pdf_url = view_href
                
                pdf_urls.append(pdf_url)
                logger.debug(f"Found direct PDF on meeting page: {pdf_url}")
            
            # SECOND: Find all LegislationDetail.aspx links and scrape them too
            legislation_links = soup.find_all('a', href=re.compile(r'LegislationDetail\.aspx'))
            
            logger.debug(f"Found {len(direct_view_links)} direct PDFs and {len(legislation_links)} legislation detail links")
            
            for leg_link in legislation_links:
                leg_href = leg_link.get('href')
                if not leg_href:
                    continue
                    
                # Construct full URL
                if leg_href.startswith('LegislationDetail.aspx'):
                    leg_url = f"{self.base}/{leg_href}"
                else:
                    leg_url = leg_href
                
                # Scrape this legislation detail page for PDFs
                try:
                    leg_pdfs = self._scrape_legislation_pdfs(leg_url)
                    pdf_urls.extend(leg_pdfs)
                    
                    # Be polite - small delay between requests
                    import time
                    time.sleep(0.5)
                    
                except Exception as e:
                    logger.warning(f"Failed to scrape legislation page {leg_url}: {e}")
                    continue
            
            logger.debug(f"Deep scrape extracted {len(pdf_urls)} total PDFs")
            return pdf_urls
            
        except Exception as e:
            logger.error(f"Failed to deep scrape meeting detail {meeting_detail_url}: {e}")
            return []
    
    def _scrape_legislation_pdfs(self, legislation_url):
        """Scrape PDF links from a single legislation detail page"""
        pdf_urls = []
        
        try:
            resp = requests.get(legislation_url, headers=DEFAULT_HEADERS, timeout=30)
            resp.raise_for_status()
            
            soup = BeautifulSoup(resp.text, 'html.parser')
            
            # Find all View.ashx links (these are the PDFs we want)
            view_links = soup.find_all('a', href=re.compile(r'View\.ashx'))
            
            for view_link in view_links:
                view_href = view_link.get('href')
                if not view_href:
                    continue
                
                # Construct full PDF URL
                if view_href.startswith('View.ashx'):
                    pdf_url = f"{self.base}/{view_href}"
                else:
                    pdf_url = view_href
                
                pdf_urls.append(pdf_url)
                logger.debug(f"Found PDF: {pdf_url}")
            
            return pdf_urls
            
        except Exception as e:
            logger.warning(f"Failed to scrape PDFs from {legislation_url}: {e}")
            return []
    
        
class NovusAgendaAdapter():
    def __init__(self, city_slug: str):
        if not city_slug:
            raise ValueError("city_slug required, e.g. 'hagerstown'")
        self.slug = city_slug
        self.base = f"https://{self.slug}.novusagenda.com"
        logger.info(f"Initialized NovusAgenda adapter for {city_slug}")
    
    def upcoming_packets(self):
        """Scrape upcoming meetings from NovusAgenda /agendapublic endpoint"""
        try:
            logger.debug(f"Fetching upcoming meetings from NovusAgenda for {self.slug}")
            
            # Hit the agendapublic endpoint
            resp = requests.get(f"{self.base}/agendapublic", headers=DEFAULT_HEADERS, timeout=30)
            resp.raise_for_status()
            
            # Parse the HTML
            soup = BeautifulSoup(resp.text, 'html.parser')
            
            # Find all meeting rows (rgRow and rgAltRow classes)
            meeting_rows = soup.find_all('tr', class_=['rgRow', 'rgAltRow'])
            
            logger.info(f"Found {len(meeting_rows)} meeting rows from NovusAgenda for {self.slug}")
            
            for row in meeting_rows:
                # Extract cells
                cells = row.find_all('td')
                if len(cells) < 5:
                    continue
                
                # Extract meeting data from table cells
                date = cells[0].get_text(strip=True)
                meeting_type = cells[1].get_text(strip=True)
                location = cells[2].get_text(strip=True)
                
                # Find the PDF link (DisplayAgendaPDF.ashx)
                pdf_link = row.find('a', href=re.compile(r'DisplayAgendaPDF\.ashx'))
                if not pdf_link:
                    continue
                
                # Extract meeting ID from the PDF link
                pdf_href = pdf_link.get('href', '')
                meeting_id_match = re.search(r'MeetingID=(\d+)', pdf_href)
                meeting_id = meeting_id_match.group(1) if meeting_id_match else None
                
                if not meeting_id:
                    continue
                
                # Construct full packet URL
                packet_url = f"{self.base}/agendapublic/{pdf_href}"
                
                yield {
                    "meeting_id": meeting_id,
                    "title": meeting_type,
                    "start": date,
                    "location": location,
                    "packet_url": packet_url
                }
                
        except Exception as e:
            logger.error(f"Failed to fetch NovusAgenda meetings for {self.slug}: {e}")
<<<<<<< HEAD
            raise
=======
            raise

class CivicPlusAdapter:
    def __init__(self, city_slug: str):
        if not city_slug:
            raise ValueError("city_slug required")
        self.city_slug = city_slug
        self.base_url = f"https://{city_slug}.civicplus.com"
        self.session = requests.Session()
        self.session.headers.update({
            'User-Agent': 'Engagic/1.0 (Civic Engagement Bot)'
        })
        logger.info(f"Initialized CivicPlus adapter for {city_slug}")
    
    def _find_agenda_url(self):
        """Find the agenda page URL - first check homepage for external redirects"""
        logger.info(f"Finding agenda URL for {self.city_slug}")
        
        # FIRST: Check homepage for external agenda links (like MunicodeMetings)
        logger.info(f"Checking homepage for external agenda system links")
        try:
            resp = self.session.get(self.base_url, timeout=10)
            if resp.status_code == 200:
                soup = BeautifulSoup(resp.text, 'html.parser')
                
                # Look for links with "agenda" in text that go to external systems
                agenda_links = []
                for link in soup.find_all('a', href=True):
                    link_text = link.get_text().strip().lower()
                    href = link['href']
                    
                    # Check if link text contains agenda-related keywords
                    if any(word in link_text for word in ['agenda', 'meeting', 'minutes']):
                        # Check if it's an external link (not CivicPlus)
                        if href.startswith('http') and 'civicplus.com' not in href:
                            agenda_links.append({
                                'text': link.get_text().strip(),
                                'url': href,
                                'domain': urlparse(href).netloc
                            })
                
                if agenda_links:
                    logger.info(f"Found {len(agenda_links)} external agenda links on homepage:")
                    for link_info in agenda_links:
                        logger.info(f"  - '{link_info['text']}' -> {link_info['domain']}")
                    
                    # Check for known meeting systems
                    known_systems = {
                        'municodemeetings.com': 'municode',
                        'granicus.com': 'granicus',
                        'legistar.com': 'legistar',
                        'primegov.com': 'primegov',
                        'civicclerk.com': 'civicclerk',
                        'novusagenda.com': 'novusagenda',
                        'iqm2.com': 'granicus',
                        'destinyhosted.com': 'destiny'
                    }
                    
                    for link_info in agenda_links:
                        for domain_pattern, vendor in known_systems.items():
                            if domain_pattern in link_info['domain']:
                                logger.warning(f"⚠️  This city uses {vendor} ({link_info['domain']}), not CivicPlus!")
                                logger.warning(f"    Update discovered_cities.json: {self.city_slug} -> vendor: '{vendor}'")
                                # Still try to process with CivicPlus adapter as fallback
                                break
                
        except Exception as e:
            logger.debug(f"Failed to check homepage: {e}")
        
        # THEN: Try standard CivicPlus agenda URLs
        logger.info(f"Trying standard CivicPlus agenda URLs")
        agenda_urls = [
            f"{self.base_url}/agendacenter",
            f"{self.base_url}/AgendaCenter",
            f"{self.base_url}/Government/Agendas",
            f"{self.base_url}/Agendas",
            f"{self.base_url}/Meetings"
        ]
        
        for url in agenda_urls:
            try:
                logger.debug(f"Trying agenda URL: {url}")
                resp = self.session.get(url, timeout=10)
                logger.debug(f"Response status: {resp.status_code}")
                
                if resp.status_code == 200:
                    # Check if it's actually an agenda page
                    text_lower = resp.text.lower()
                    keywords_found = [kw for kw in ['agenda', 'meeting', 'council'] if kw in text_lower]
                    
                    if keywords_found:
                        logger.info(f"✓ Found agenda page at {url} (keywords: {keywords_found})")
                        return url
                    else:
                        logger.debug(f"Page exists but no agenda keywords found at {url}")
                else:
                    logger.debug(f"Non-200 response ({resp.status_code}) for {url}")
            except Exception as e:
                logger.debug(f"Failed to fetch {url}: {type(e).__name__}: {str(e)[:100]}")
                continue
        
        # If no standard URL works, search homepage for agenda links
        logger.info(f"Standard URLs failed, searching homepage for CivicPlus agenda links")
        try:
            resp = self.session.get(self.base_url, timeout=10)
            logger.debug(f"Homepage status: {resp.status_code}")
            soup = BeautifulSoup(resp.text, 'html.parser')
            
            agenda_links_found = []
            for link in soup.find_all('a', href=True):
                href = link['href']
                text = link.get_text().strip().lower()
                
                if any(word in text for word in ['agenda', 'meeting', 'council']):
                    if href.startswith('http'):
                        url = href
                    else:
                        url = urljoin(self.base_url, href)
                    
                    agenda_links_found.append((text[:50], url))
                    
                    # Make sure it's still on CivicPlus
                    if 'civicplus.com' in url:
                        logger.info(f"✓ Found agenda link on homepage: '{text[:50]}' -> {url}")
                        return url
            
            if agenda_links_found:
                logger.debug(f"Found {len(agenda_links_found)} agenda-related links but none on CivicPlus")
                for text, url in agenda_links_found[:3]:
                    logger.debug(f"  - '{text}' -> {url}")
        except Exception as e:
            logger.warning(f"Failed to search homepage: {type(e).__name__}: {str(e)[:100]}")
        
        # Default to agendacenter
        default_url = f"{self.base_url}/agendacenter"
        logger.warning(f"No agenda URL found, defaulting to {default_url}")
        return default_url
    
    def _parse_agenda_item(self, item):
        """Parse a single agenda item from CivicPlus"""
        try:
            # CivicPlus usually has structure like:
            # <div class="agenda-item">
            #   <h3>Meeting Name</h3>
            #   <div class="date">Date</div>
            #   <a href="/DocumentCenter/View/123/Agenda-PDF">Agenda</a>
            # </div>
            
            meeting_info = {}
            item_text = item.get_text().strip()
            logger.debug(f"Parsing agenda item: {item_text[:100]}...")
            
            # Try to find meeting name
            title_elem = item.find(['h3', 'h4', 'h5', 'strong', 'b'])
            if title_elem:
                meeting_info['meeting_name'] = title_elem.get_text().strip()
                logger.debug(f"  Found title: {meeting_info['meeting_name']}")
            else:
                # Fallback - use first text
                meeting_info['meeting_name'] = item_text[:100]
                logger.debug(f"  No title element, using text: {meeting_info['meeting_name']}")
            
            # Skip generic UI elements
            generic_names = ['tools', 'search', 'filter', 'sort', 'view', 'options', 'settings', 
                           'agenda center', 'document center', 'home', 'back', 'next', 'previous']
            if meeting_info['meeting_name'].lower().strip() in generic_names:
                logger.debug(f"  Skipping generic UI element: {meeting_info['meeting_name']}")
                return None
            
            # Try to find date
            date_text = None
            date_elem = item.find(class_=re.compile(r'date|time|when'))
            if date_elem:
                date_text = date_elem.get_text().strip()
                logger.debug(f"  Found date element: {date_text}")
            else:
                # Search for date pattern
                date_match = re.search(r'\b(?:Jan|Feb|Mar|Apr|May|Jun|Jul|Aug|Sep|Oct|Nov|Dec)[a-z]* \d{1,2},? \d{4}\b', 
                                     item.get_text(), re.IGNORECASE)
                if date_match:
                    date_text = date_match.group()
                    logger.debug(f"  Found date pattern: {date_text}")
            
            if date_text:
                # Try parsing common date formats
                for fmt in ['%B %d, %Y', '%b %d, %Y', '%m/%d/%Y', '%Y-%m-%d']:
                    try:
                        meeting_info['meeting_date'] = datetime.strptime(date_text, fmt)
                        logger.debug(f"  Parsed date: {meeting_info['meeting_date']}")
                        break
                    except:
                        continue
                
                if 'meeting_date' not in meeting_info:
                    logger.debug(f"  Could not parse date: {date_text}")
                    meeting_info['meeting_date'] = None
            else:
                logger.debug(f"  No date found in item")
            
            # Find PDF link
            pdf_link = None
            all_links = item.find_all('a', href=True)
            logger.debug(f"  Found {len(all_links)} links in item")
            
            for link in all_links:
                href = link['href']
                link_text = link.get_text().lower()
                
                # Skip generic DocumentCenter links
                if '/documentcenter' in href.lower() and '/view/' not in href.lower():
                    continue
                
                # Look for agenda/packet links
                if any(word in link_text for word in ['agenda', 'packet', 'pdf', 'download']):
                    if href.startswith('http'):
                        pdf_link = href
                    else:
                        pdf_link = urljoin(self.base_url, href)
                    logger.debug(f"  Found agenda link by text '{link_text[:30]}': {pdf_link}")
                    break
                
                # Also check href for PDF or specific document view
                if '.pdf' in href.lower() or '/documentcenter/view/' in href.lower():
                    if href.startswith('http'):
                        pdf_link = href
                    else:
                        pdf_link = urljoin(self.base_url, href)
                    logger.debug(f"  Found PDF link by URL pattern: {pdf_link}")
                    break
            
            if pdf_link:
                # Check if this is a direct PDF or needs deep scraping
                # CivicPlus ViewFile URLs are direct PDFs even without .pdf extension
                if '.pdf' in pdf_link.lower() or '/ViewFile/' in pdf_link:
                    meeting_info['packet_url'] = pdf_link
                    logger.info(f"  ✓ Direct PDF: {pdf_link}")
                else:
                    # This might be a detail page with nested PDFs
                    logger.info(f"  Deep scraping {pdf_link} for nested PDFs")
                    nested_pdfs = deep_scrape_pdfs(pdf_link, self.base_url, max_depth=2)
                    if nested_pdfs:
                        logger.info(f"  ✓ Found {len(nested_pdfs)} nested PDFs")
                        for i, pdf in enumerate(nested_pdfs[:3]):
                            logger.debug(f"    PDF {i+1}: {pdf}")
                        if len(nested_pdfs) > 3:
                            logger.debug(f"    ... and {len(nested_pdfs) - 3} more")
                        meeting_info['packet_url'] = nested_pdfs  # List of PDFs like Legistar
                    else:
                        logger.warning(f"  No nested PDFs found, using original link: {pdf_link}")
                        meeting_info['packet_url'] = pdf_link  # Fallback to original link
                
                meeting_info['meeting_id'] = self._extract_meeting_id(pdf_link)
                return meeting_info
            else:
                logger.debug(f"  No PDF link found in item")
            
        except Exception as e:
            logger.error(f"Error parsing agenda item: {e}")
        
        return None
    
    def _extract_meeting_id(self, url):
        """Extract a meeting ID from URL"""
        # Try to find numeric ID in URL
        match = re.search(r'/(\d{3,})', url)
        if match:
            return match.group(1)
        
        # Fallback to URL hash
        return str(hash(url))[-8:]
    
    def all_meetings(self):
        """Fetch all available meetings from CivicPlus"""
        meetings = []
        
        try:
            # Find the agenda page
            agenda_url = self._find_agenda_url()
            
            # Add date range parameters (today to 2 weeks from now)
            today = datetime.now()
            two_weeks = today + timedelta(days=14)
            
            # Format dates as MM/DD/YYYY for CivicPlus
            start_date = today.strftime('%m/%d/%Y')
            end_date = two_weeks.strftime('%m/%d/%Y')
            
            # Build search URL with date parameters
            search_params = f"/Search/?term=&CIDs=all&startDate={start_date}&endDate={end_date}&dateRange=&dateSelector="
            
            # If agenda_url ends with /agendacenter, append search params
            if agenda_url.lower().endswith('/agendacenter'):
                agenda_url_with_dates = agenda_url.rstrip('/') + search_params
            else:
                # For other URLs, try to use the base URL + agendacenter + search
                agenda_url_with_dates = f"{self.base_url}/agendacenter{search_params}"
            
            logger.info(f"Fetching meetings from {start_date} to {end_date}")
            logger.info(f"URL: {agenda_url_with_dates}")
            
            resp = self.session.get(agenda_url_with_dates, timeout=30)
            resp.raise_for_status()
            logger.info(f"Successfully loaded agenda page, status: {resp.status_code}")
            
            soup = BeautifulSoup(resp.text, 'html.parser')
            
            # CivicPlus has various structures, try multiple selectors
            selectors = [
                'div.agendaItem',
                'div.agenda-item',
                'div.meeting-item',
                'div.MeetingItem',
                'tr.agendaRow',
                'div.widgetRow',
                'article.meeting',
                'li.meeting-list-item',
                # Search results specific selectors
                'div.searchResult',
                'div.result-item',
                'table.agendaTable tr'
            ]
            
            items = []
            for selector in selectors:
                items = soup.select(selector)
                if items:
                    logger.info(f"✓ Found {len(items)} items with selector: '{selector}'")
                    break
                else:
                    logger.debug(f"No items found with selector: '{selector}'")
            
            if not items:
                logger.info("No items found with standard selectors, trying fallback search")
                # Fallback: look for any div/tr containing both a date and "agenda"
                all_divs = soup.find_all(['div', 'tr', 'li', 'article'])
                logger.debug(f"Scanning {len(all_divs)} elements for agenda items")
                
                for div in all_divs:
                    text = div.get_text().lower()
                    if 'agenda' in text and any(month in text for month in 
                        ['jan', 'feb', 'mar', 'apr', 'may', 'jun', 'jul', 'aug', 'sep', 'oct', 'nov', 'dec']):
                        items.append(div)
                
                if items:
                    logger.info(f"✓ Found {len(items)} items using fallback search")
                else:
                    logger.warning(f"No agenda items found on page {agenda_url}")
            
            # If we're on a search results page, also look for direct ViewFile links
            if '/Search/' in agenda_url_with_dates:
                logger.info("Detected search results page, looking for direct ViewFile links")
                viewfile_links = soup.find_all('a', href=re.compile(r'/ViewFile/Agenda/'))
                
                if viewfile_links:
                    logger.info(f"Found {len(viewfile_links)} direct ViewFile agenda links")
                    valid_viewfiles = 0
                    
                    for link in viewfile_links:
                        href = link['href']
                        text = link.get_text().strip()
                        
                        # Skip minutes and generic text
                        if 'minutes' in text.lower():
                            continue
                        
                        # Skip generic link text
                        generic_texts = ['pdf', 'view', 'download', 'agenda', 'html', 'packet']
                        if text.lower() in generic_texts:
                            # Try to find better text from parent element
                            parent = link.find_parent(['tr', 'div', 'li', 'td'])
                            if parent:
                                parent_text = parent.get_text().strip()
                                # Look for meeting name pattern
                                lines = parent_text.split('\n')
                                for line in lines:
                                    line = line.strip()
                                    if line and line.lower() not in generic_texts and len(line) > 10:
                                        text = line
                                        break
                        
                        # Skip if still generic
                        if text.lower() in generic_texts or len(text) < 5:
                            logger.debug(f"Skipping generic ViewFile link: {text}")
                            continue
                            
                        # Create meeting info from direct link
                        meeting_info = {
                            'meeting_name': text[:100],
                            'packet_url': urljoin(self.base_url, href),
                            'meeting_id': self._extract_meeting_id(href)
                        }
                        
                        # Try to extract date from link
                        date_match = re.search(r'_(\d{8})-', href)
                        if date_match:
                            date_str = date_match.group(1)
                            try:
                                meeting_info['meeting_date'] = datetime.strptime(date_str, '%m%d%Y')
                            except:
                                pass
                        
                        meetings.append(meeting_info)
                        valid_viewfiles += 1
                        logger.debug(f"Added direct ViewFile: {meeting_info['meeting_name']}")
                    
                    if valid_viewfiles > 0:
                        logger.info(f"Added {valid_viewfiles} valid meetings from direct ViewFile links")
                        return meetings  # Return early if we found direct links
            
            # Parse each item
            logger.info(f"Parsing {len(items)} potential meeting items")
            valid_meetings = 0
            
            for i, item in enumerate(items):
                logger.debug(f"\n--- Processing item {i+1}/{len(items)} ---")
                meeting = self._parse_agenda_item(item)
                if meeting and 'packet_url' in meeting:
                    meetings.append(meeting)
                    valid_meetings += 1
                    logger.info(f"✓ Valid meeting: {meeting.get('meeting_name', 'Unknown')[:50]}")
                else:
                    logger.debug(f"✗ Invalid/incomplete meeting item")
            
            logger.info(f"\nSummary: Found {valid_meetings} valid meetings with packets out of {len(items)} items for {self.city_slug}")
            
        except Exception as e:
            logger.error(f"Error fetching CivicPlus meetings for {self.city_slug}: {type(e).__name__}: {str(e)}")
            import traceback
            logger.debug(traceback.format_exc())
        
        return meetings
    
    def upcoming_packets(self):
        """Alias for all_meetings for compatibility"""
        return self.all_meetings()
>>>>>>> 2271675c
<|MERGE_RESOLUTION|>--- conflicted
+++ resolved
@@ -5,12 +5,8 @@
 import os
 from urllib.parse import urlencode, urljoin, urlparse, parse_qs
 from bs4 import BeautifulSoup
-<<<<<<< HEAD
-from datetime import datetime
-=======
 from datetime import datetime, timedelta
 from pdf_scraper_utils import deep_scrape_pdfs
->>>>>>> 2271675c
 
 logger = logging.getLogger("engagic")
 
@@ -235,8 +231,7 @@
             except Exception as e:
                 logger.debug(f"Error testing view_id {i} for {url}: {e}")
                 continue
-<<<<<<< HEAD
-        
+                
         # If we couldn't find one with current year, try again without year check
         logger.warning(f"No view_id found with {current_year} data, trying without year filter...")
         for i in range(1, 101):
@@ -250,8 +245,6 @@
                 logger.debug(f"Error testing view_id {i} for {url}: {e}")
                 continue
         
-=======
->>>>>>> 2271675c
         # If we get here, no valid view_id was found
         raise ValueError(f"Could not discover view_id for {url} in range 1-100")
 
@@ -709,9 +702,6 @@
                 
         except Exception as e:
             logger.error(f"Failed to fetch NovusAgenda meetings for {self.slug}: {e}")
-<<<<<<< HEAD
-            raise
-=======
             raise
 
 class CivicPlusAdapter:
@@ -1146,5 +1136,4 @@
     
     def upcoming_packets(self):
         """Alias for all_meetings for compatibility"""
-        return self.all_meetings()
->>>>>>> 2271675c
+        return self.all_meetings()