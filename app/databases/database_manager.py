import logging
from datetime import datetime
from typing import Dict, Any, Optional, List
from .locations_db import LocationsDatabase
from .meetings_db import MeetingsDatabase
from .analytics_db import AnalyticsDatabase

logger = logging.getLogger("engagic")

class DatabaseManager:
    """Unified interface for all engagic databases"""
    
    def __init__(self, locations_db_path: str, meetings_db_path: str, analytics_db_path: str):
        self.locations = LocationsDatabase(locations_db_path)
        self.meetings = MeetingsDatabase(meetings_db_path)
        self.analytics = AnalyticsDatabase(analytics_db_path)
        
        logger.info("DatabaseManager initialized with separate databases")
    
    # === Locations Database Methods ===
    
    def add_city(self, city_name: str, state: str, city_slug: str, vendor: str, 
                 county: str = None, zipcodes: List[str] = None) -> int:
        """Add a new city with optional zipcodes"""
        return self.locations.add_city(city_name, state, city_slug, vendor, county, zipcodes)
    
    def get_city_by_zipcode(self, zipcode: str) -> Optional[Dict[str, Any]]:
        """Get city information by zipcode"""
        return self.locations.get_city_by_zipcode(zipcode)
    
    def get_city_by_name(self, city_name: str, state: str) -> Optional[Dict[str, Any]]:
        """Get city information by name and state"""
        return self.locations.get_city_by_name(city_name, state)
    
    def get_cities_by_name_only(self, city_name: str) -> List[Dict[str, Any]]:
        """Get all cities matching a name (regardless of state)"""
        return self.locations.get_cities_by_name_only(city_name)
    
    def get_city_by_slug(self, city_slug: str) -> Optional[Dict[str, Any]]:
        """Get city information by slug"""
        return self.locations.get_city_by_slug(city_slug)
    
    def get_city_by_banana(self, city_banana: str) -> Optional[Dict[str, Any]]:
        """Get city information by city_banana identifier"""
        return self.locations.get_city_by_banana(city_banana)
    
    def get_all_cities(self) -> List[Dict[str, Any]]:
        """Get all cities with their zipcode information"""
        return self.locations.get_all_cities()
    
    def delete_city(self, city_banana: str) -> bool:
        """Delete a city and all associated data from both locations and meetings"""
        # Delete from locations database
        locations_success = self.locations.delete_city(city_banana)
        
        # Delete meetings for this city
        meetings_deleted = self._delete_meetings_by_city_banana(city_banana)
        
        if locations_success:
            logger.info(f"Deleted city {city_banana} and {meetings_deleted} associated meetings")
        
        return locations_success
    
    def delete_cities_without_vendor(self) -> int:
        """Delete all cities that don't have an associated vendor"""
        # Get cities without vendor first
        cities_to_delete = []
        for city in self.locations.get_all_cities():
            if not city.get('vendor'):
                cities_to_delete.append(city['city_banana'])
        
        # Delete from locations
        count = self.locations.delete_cities_without_vendor()
        
        # Delete associated meetings
        for city_banana in cities_to_delete:
            self._delete_meetings_by_city_banana(city_banana)
        
        return count
    
    def update_city(self, city_id: int, vendor: str = None, city_slug: str = None, city_banana: str = None) -> bool:
        """Update city vendor and/or city_slug information"""
        return self.locations.update_city(city_id, vendor, city_slug, city_banana)
    
    def _delete_meetings_by_city_banana(self, city_banana: str) -> int:
        """Helper to delete all meetings for a city banana"""
        with self.meetings.get_connection() as conn:
            cursor = conn.cursor()
            cursor.execute("DELETE FROM meetings WHERE city_banana = ?", (city_banana,))
            deleted_count = cursor.rowcount
            conn.commit()
            return deleted_count
    
    # === Meetings Database Methods ===
    
    def store_meeting_data(self, meeting_data: Dict[str, Any]) -> int:
        """Store meeting data"""
        return self.meetings.store_meeting_data(meeting_data)
    
    def store_meeting_summary(self, meeting_data: Dict[str, Any], summary: str, 
                            processing_time: float) -> int:
        """Store processed meeting summary"""
        return self.meetings.store_meeting_summary(meeting_data, summary, processing_time)
    
    def get_meetings_by_city(self, city_banana: str, limit: int = 50) -> List[Dict[str, Any]]:
        """Get meetings for a city by city_banana"""
        return self.meetings.get_meetings_by_city(city_banana, limit)
    
    def get_cached_summary(self, packet_url: str) -> Optional[Dict[str, Any]]:
        """Get cached meeting summary by packet URL"""
        return self.meetings.get_cached_summary(packet_url)
    
    def has_meeting_changed(self, meeting_data: Dict[str, Any]) -> bool:
        """Check if meeting data has changed since last sync"""
        return self.meetings.has_meeting_changed(meeting_data)
    
<<<<<<< HEAD
    def get_city_meeting_frequency(self, city_slug: str, days: int = 30) -> int:
        """Get meeting count for a city in the last N days"""
        return self.meetings.get_city_meeting_frequency(city_slug, days)
    
    def get_city_last_sync(self, city_slug: str) -> Optional[datetime]:
        """Get the last sync time for a city"""
        return self.meetings.get_city_last_sync(city_slug)
=======
    def get_city_meeting_frequency(self, city_banana: str, days: int = 30) -> int:
        """Get meeting count for a city in the last N days"""
        return self.meetings.get_city_meeting_frequency(city_banana, days)
    
    def get_city_last_sync(self, city_banana: str) -> Optional[datetime]:
        """Get the last sync time for a city"""
        return self.meetings.get_city_last_sync(city_banana)
>>>>>>> 2271675c
    
    def get_recent_meetings(self, limit: int = 20) -> List[Dict[str, Any]]:
        """Get most recently accessed meetings across all cities"""
        return self.meetings.get_recent_meetings(limit)
    
    def get_unprocessed_meetings(self, limit: int = 50) -> List[Dict[str, Any]]:
        """Get meetings that don't have processed summaries yet"""
        return self.meetings.get_unprocessed_meetings(limit)
    
    def clear_meeting_summaries(self, city_banana: str = None, meeting_ids: List[str] = None, 
                               all_meetings: bool = False) -> int:
        """Clear meeting summaries to force re-processing"""
        return self.meetings.clear_meeting_summaries(city_banana, meeting_ids, all_meetings)
    
    def get_processed_meetings(self, city_banana: str = None, limit: int = 50) -> List[Dict[str, Any]]:
        """Get meetings that have processed summaries"""
        return self.meetings.get_processed_meetings(city_banana, limit)
    
    def get_meeting_by_packet_url(self, packet_url: str) -> Optional[Dict[str, Any]]:
        """Get meeting by packet URL"""
        return self.meetings.get_meeting_by_packet_url(packet_url)
    
    def get_processing_queue_stats(self) -> Dict[str, Any]:
        """Get statistics about processing queue"""
        return self.meetings.get_processing_queue_stats()
    
    def delete_cached_summary(self, packet_url: str) -> bool:
        """Delete a cached summary for a specific packet URL"""
        return self.meetings.delete_cached_summary(packet_url)
    
    def cleanup_old_entries(self, days_old: int = 90) -> int:
        """Clean up old cache entries"""
        return self.meetings.cleanup_old_entries(days_old)
    
    # === Analytics Database Methods ===
    
    def log_search(self, search_query: str, search_type: str, city_id: int = None, 
                  zipcode: str = None, topic_flags: List[str] = None):
        """Log search activity"""
        # Convert city_id to city_banana for analytics
        city_banana = None
        if city_id:
            with self.locations.get_connection() as conn:
                cursor = conn.cursor()
                cursor.execute("SELECT city_banana FROM cities WHERE id = ?", (city_id,))
                result = cursor.fetchone()
                if result:
                    city_banana = result['city_banana']
        
        return self.analytics.log_search(search_query, search_type, city_banana, zipcode, topic_flags)
    
    def log_city_request(self, city_name: str, state: str, search_query: str, 
                        search_type: str, zipcode: str = None, user_ip: str = None) -> int:
        """Log a request for a missing city"""
        return self.analytics.log_city_request(city_name, state, search_query, search_type, zipcode, user_ip)
    
    def get_top_city_requests(self, limit: int = 20) -> List[Dict[str, Any]]:
        """Get most requested cities for admin review"""
        return self.analytics.get_top_city_requests(limit)
    
    def get_city_request_stats(self) -> Dict[str, Any]:
        """Get stats on city requests"""
        return self.analytics.get_city_request_stats()
    
    def update_daily_analytics(self, date: str = None) -> Dict[str, Any]:
        """Update daily search analytics"""
        return self.analytics.update_daily_analytics(date)
    
    def get_analytics_summary(self, days: int = 7) -> Dict[str, Any]:
        """Get analytics summary for the last N days"""
        return self.analytics.get_analytics_summary(days)
    
    def cleanup_old_analytics(self, days_old: int = 365) -> int:
        """Clean up old analytics data"""
        return self.analytics.cleanup_old_analytics(days_old)
    
    # === Unified Methods ===
    
    def get_cache_stats(self) -> Dict[str, Any]:
        """Get comprehensive cache statistics from all databases"""
        locations_stats = self.locations.get_db_stats()
        meetings_stats = self.meetings.get_meetings_stats()
        analytics_stats = self.analytics.get_db_stats()
        
        return {
            'cities_count': locations_stats['tables'].get('cities', 0),
            'zipcodes_count': locations_stats['tables'].get('zipcodes', 0),
            'meetings_count': meetings_stats.get('meetings_count', 0),
            'processed_count': meetings_stats.get('processed_count', 0),
            'recent_activity': meetings_stats.get('recent_activity', 0),
            'database_sizes': {
                'locations_kb': locations_stats['file_size_kb'],
                'meetings_kb': self.meetings.get_db_stats()['file_size_kb'],
                'analytics_kb': analytics_stats['file_size_kb']
            }
        }
    
    def get_system_health(self) -> Dict[str, Any]:
        """Get overall system health from all databases"""
        try:
            locations_health = {"status": "healthy", "tables": len(self.locations.get_db_stats()['tables'])}
        except Exception as e:
            locations_health = {"status": "error", "error": str(e)}
        
        try:
            meetings_health = {"status": "healthy", "tables": len(self.meetings.get_db_stats()['tables'])}
        except Exception as e:
            meetings_health = {"status": "error", "error": str(e)}
        
        try:
            analytics_health = {"status": "healthy", "tables": len(self.analytics.get_db_stats()['tables'])}
        except Exception as e:
            analytics_health = {"status": "error", "error": str(e)}
        
        overall_status = "healthy"
        if any(db["status"] == "error" for db in [locations_health, meetings_health, analytics_health]):
            overall_status = "degraded"
        
        return {
            "overall_status": overall_status,
            "databases": {
                "locations": locations_health,
                "meetings": meetings_health,
                "analytics": analytics_health
            }
        }<|MERGE_RESOLUTION|>--- conflicted
+++ resolved
@@ -114,15 +114,7 @@
         """Check if meeting data has changed since last sync"""
         return self.meetings.has_meeting_changed(meeting_data)
     
-<<<<<<< HEAD
-    def get_city_meeting_frequency(self, city_slug: str, days: int = 30) -> int:
-        """Get meeting count for a city in the last N days"""
-        return self.meetings.get_city_meeting_frequency(city_slug, days)
-    
-    def get_city_last_sync(self, city_slug: str) -> Optional[datetime]:
-        """Get the last sync time for a city"""
-        return self.meetings.get_city_last_sync(city_slug)
-=======
+
     def get_city_meeting_frequency(self, city_banana: str, days: int = 30) -> int:
         """Get meeting count for a city in the last N days"""
         return self.meetings.get_city_meeting_frequency(city_banana, days)
@@ -130,7 +122,6 @@
     def get_city_last_sync(self, city_banana: str) -> Optional[datetime]:
         """Get the last sync time for a city"""
         return self.meetings.get_city_last_sync(city_banana)
->>>>>>> 2271675c
     
     def get_recent_meetings(self, limit: int = 20) -> List[Dict[str, Any]]:
         """Get most recently accessed meetings across all cities"""
